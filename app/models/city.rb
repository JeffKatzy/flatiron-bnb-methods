class City < ActiveRecord::Base
  has_many :neighborhoods
  has_many :listings, :through => :neighborhoods
  has_many :reservations, :through => :listings
  
  # Returns all of the available apartments in a city, given the date range
  def city_openings(start_date, end_date)
<<<<<<< HEAD
    date_range = (Date.parse(start_date)..Date.parse(end_date))
    listings.collect do |listing|
      available = true
      listing.booked_dates.each do |date|
          if date_range === date
            available = false
          end
      end
      listing if available
    end
  end

  ## returns a cities ratio of reservations to listings. Returns 0 if there are no listings.

  def ratio_res_to_listings
    if listings.count > 0
      reservations.count.to_f / listings.count.to_f
    else
      0
    end
=======
    parsed_start = Date.parse(start_date)
    parsed_end = Date.parse(end_date)
    openings = []
    listings.each do |listing|
      blocked = listing.reservations.any? do |r|
        parsed_start.between?(r.checkin, r.checkout) || parsed_end.between?(r.checkin, r.checkout)
      end
      unless blocked
        openings << listing
      end
    end
    return openings
>>>>>>> ac4290b4
  end

  # Returns city with highest ratio of reservations to listings
  def self.highest_ratio_res_to_listings
<<<<<<< HEAD
    highest = self.first
    self.all.each do |city|
      if city.ratio_res_to_listings > highest.ratio_res_to_listings
        highest = city
      end
    end
    highest
=======
    popular_city = City.create(:name => "There is no popular city")
    highest_ratio = 0.00
    self.all.each do |city|  
      denominator = city.listings.count
      numerator = city.reservations.count
      if denominator == 0 || numerator == 0
        next
      else
        popularity_ratio = numerator / denominator
        if popularity_ratio > highest_ratio
          highest_ratio = popularity_ratio
          popular_city = city
        end
      end
    end
    popular_city
>>>>>>> ac4290b4
  end

  # Returns city with most reservations
  def self.most_res
<<<<<<< HEAD
    most_reservations = self.first
    self.all.each do |city|
      if city.reservations.count > most_reservations.reservations.count
        most_reservations = city
      end
    end
    most_reservations
=======
    most_reservation = "currently unknown"
    total_reservation_number = 0
    self.all.each do |city|
      city_reservation_number = city.reservations.count
      if city_reservation_number > total_reservation_number
        total_reservation_number = city_reservation_number
        most_reservation = city
      end
    end
    most_reservation
>>>>>>> ac4290b4
  end

end
<|MERGE_RESOLUTION|>--- conflicted
+++ resolved
@@ -2,17 +2,16 @@
   has_many :neighborhoods
   has_many :listings, :through => :neighborhoods
   has_many :reservations, :through => :listings
-  
+
   # Returns all of the available apartments in a city, given the date range
   def city_openings(start_date, end_date)
-<<<<<<< HEAD
     date_range = (Date.parse(start_date)..Date.parse(end_date))
     listings.collect do |listing|
       available = true
       listing.booked_dates.each do |date|
-          if date_range === date
-            available = false
-          end
+        if date_range === date
+          available = false
+        end
       end
       listing if available
     end
@@ -26,25 +25,11 @@
     else
       0
     end
-=======
-    parsed_start = Date.parse(start_date)
-    parsed_end = Date.parse(end_date)
-    openings = []
-    listings.each do |listing|
-      blocked = listing.reservations.any? do |r|
-        parsed_start.between?(r.checkin, r.checkout) || parsed_end.between?(r.checkin, r.checkout)
-      end
-      unless blocked
-        openings << listing
-      end
-    end
     return openings
->>>>>>> ac4290b4
   end
 
   # Returns city with highest ratio of reservations to listings
   def self.highest_ratio_res_to_listings
-<<<<<<< HEAD
     highest = self.first
     self.all.each do |city|
       if city.ratio_res_to_listings > highest.ratio_res_to_listings
@@ -52,29 +37,10 @@
       end
     end
     highest
-=======
-    popular_city = City.create(:name => "There is no popular city")
-    highest_ratio = 0.00
-    self.all.each do |city|  
-      denominator = city.listings.count
-      numerator = city.reservations.count
-      if denominator == 0 || numerator == 0
-        next
-      else
-        popularity_ratio = numerator / denominator
-        if popularity_ratio > highest_ratio
-          highest_ratio = popularity_ratio
-          popular_city = city
-        end
-      end
-    end
-    popular_city
->>>>>>> ac4290b4
   end
 
   # Returns city with most reservations
   def self.most_res
-<<<<<<< HEAD
     most_reservations = self.first
     self.all.each do |city|
       if city.reservations.count > most_reservations.reservations.count
@@ -82,18 +48,6 @@
       end
     end
     most_reservations
-=======
-    most_reservation = "currently unknown"
-    total_reservation_number = 0
-    self.all.each do |city|
-      city_reservation_number = city.reservations.count
-      if city_reservation_number > total_reservation_number
-        total_reservation_number = city_reservation_number
-        most_reservation = city
-      end
-    end
-    most_reservation
->>>>>>> ac4290b4
   end
 
-end
+end