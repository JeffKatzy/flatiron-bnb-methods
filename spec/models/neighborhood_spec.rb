--- conflicted
+++ resolved
@@ -4,45 +4,41 @@
       expect(@nabe3.name).to eq('Brighton Beach')
     end
 
-    it 'belongs to a city' do 
+    it 'belongs to a city' do
       expect(@nabe3.city.name).to eq('NYC')
     end
 
-    it 'has many listings' do 
+    it 'has many listings' do
       expect(@nabe3.listings).to include(@listing3)
     end
   end
 
   describe 'instance methods' do
     it 'knows about all the available listings given a date range' do
-<<<<<<< HEAD
       expect(@nabe1.neighborhood_openings('2014-05-01', '2014-05-05')).to_not include(@listing1)
       expect(@nabe2.neighborhood_openings('2014-05-01', '2014-05-05')).to include(@listing2)
-=======
-      expect(@nabe1.neighborhood_openings('2014-05-01', '2014-05-05')).to include(@listing2) 
->>>>>>> e2dfb358
-    end 
+    end
   end
 
   describe 'class methods' do
     describe ".highest_ratio_res_to_listings" do
-      it 'knows the neighborhood with the highest ratio of reservations to listings' do 
+      it 'knows the neighborhood with the highest ratio of reservations to listings' do
         expect(Neighborhood.highest_ratio_res_to_listings).to eq(@nabe1)
       end
-      it "doesn't hardcode the neighborhood with the highest ratio" do 
+      it "doesn't hardcode the neighborhood with the highest ratio" do
         make_denver
         expect(Neighborhood.highest_ratio_res_to_listings).to eq(Neighborhood.find_by(:name => "Lakewood"))
       end
     end
 
     describe ".most_res" do
-      it 'knows the neighborhood with the most reservations' do 
+      it 'knows the neighborhood with the most reservations' do
         expect(Neighborhood.most_res).to eq(@nabe1)
       end
-      it "doesn't hardcode the neighborhood with the most reservations" do 
+      it "doesn't hardcode the neighborhood with the most reservations" do
         make_denver
         expect(Neighborhood.most_res).to eq(Neighborhood.find_by(:name => "Lakewood"))
       end
-    end 
+    end
   end
 end