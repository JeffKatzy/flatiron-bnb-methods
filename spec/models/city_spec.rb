--- conflicted
+++ resolved
@@ -1,45 +1,41 @@
 describe City do
-  describe 'associations' do 
-    it 'has a name' do 
+  describe 'associations' do
+    it 'has a name' do
       expect(City.first.name).to eq('NYC')
     end
 
-    it 'has many neighborhoods' do 
+    it 'has many neighborhoods' do
       expect(City.first.neighborhoods).to eq([@nabe1, @nabe2, @nabe3])
     end
   end
 
   describe 'instance methods' do
     it 'knows about all the available listings given a date range' do
-<<<<<<< HEAD
       expect(City.first.city_openings('2014-05-01', '2014-05-05')).to_not include(@listing1)
       expect(City.first.city_openings('2014-05-01', '2014-05-05')).to include(@listing2)
-=======
-      expect(City.first.city_openings('2014-05-01', '2014-05-05')).to include(@listing2,@listing3) 
->>>>>>> e2dfb358
-    end 
+    end
   end
 
   describe 'class methods' do
     describe ".highest_ratio_res_to_listings" do
       it 'knows the city with the highest ratio of reservations to listings' do
-        expect(City.highest_ratio_res_to_listings).to eq(City.find_by(:name => "NYC")) 
+        expect(City.highest_ratio_res_to_listings).to eq(City.find_by(:name => "NYC"))
       end
 
       it "doesn't hardcode the city with the highest ratio of reservations to listings" do
         make_denver
-        expect(City.highest_ratio_res_to_listings).to eq(City.find_by(:name => "Denver")) 
+        expect(City.highest_ratio_res_to_listings).to eq(City.find_by(:name => "Denver"))
       end
     end
 
     describe ".most_res" do
       it 'knows the city with the most reservations' do
-        expect(City.most_res).to eq(City.find_by(:name => "NYC")) 
-      end 
+        expect(City.most_res).to eq(City.find_by(:name => "NYC"))
+      end
 
       it 'knows the city with the most reservations' do
         make_denver
-        expect(City.most_res).to eq(City.find_by(:name => "Denver")) 
+        expect(City.most_res).to eq(City.find_by(:name => "Denver"))
       end
     end
   end
